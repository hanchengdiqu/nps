--- conflicted
+++ resolved
@@ -180,29 +180,9 @@
 		if err != nil {
 			break
 		}
-<<<<<<< HEAD
-		l := len(b)
-		var start int
-		host.Flow.Add(l, 0)
-		for {
-			if l-start > 32*1024 {
-				_, err = tunnel.SendMsg(b[start:start+32*1024], lk)
-				start += 32 * 1024
-				<-lk.StatusCh
-			} else {
-				_, err = tunnel.SendMsg(b[start:l], lk)
-				<-lk.StatusCh
-				break
-			}
-			if err != nil {
-				break
-			}
-		}
-=======
 		host.Flow.Add(int64(len(b)), 0)
 		//write
 		target.Write(b)
->>>>>>> d97b18f5
 	}
 end:
 	if isConn {
