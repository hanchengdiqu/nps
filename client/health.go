package client

import (
	"container/heap"
	"net"
	"net/http"
	"strings"
	"time"

<<<<<<< HEAD
	"github.com/cnlh/nps/lib/conn"
	"github.com/cnlh/nps/lib/file"
	"github.com/cnlh/nps/lib/sheap"
	"github.com/cnlh/nps/vender/github.com/astaxie/beego/logs"
=======
	"github.com/astaxie/beego/logs"
	"github.com/cnlh/nps/lib/conn"
	"github.com/cnlh/nps/lib/file"
	"github.com/cnlh/nps/lib/sheap"
>>>>>>> 89df3842
	"github.com/pkg/errors"
)

var isStart bool
var serverConn *conn.Conn

func heathCheck(healths []*file.Health, c *conn.Conn) bool {
	serverConn = c
	if isStart {
		for _, v := range healths {
			v.HealthMap = make(map[string]int)
		}
		return true
	}
	isStart = true
	h := &sheap.IntHeap{}
	for _, v := range healths {
		if v.HealthMaxFail > 0 && v.HealthCheckTimeout > 0 && v.HealthCheckInterval > 0 {
			v.HealthNextTime = time.Now().Add(time.Duration(v.HealthCheckInterval) * time.Second)
			heap.Push(h, v.HealthNextTime.Unix())
			v.HealthMap = make(map[string]int)
		}
	}
	go session(healths, h)
	return true
}

func session(healths []*file.Health, h *sheap.IntHeap) {
	for {
		if h.Len() == 0 {
			logs.Error("health check error")
			break
		}
		rs := heap.Pop(h).(int64) - time.Now().Unix()
		if rs <= 0 {
			continue
		}
		timer := time.NewTimer(time.Duration(rs) * time.Second)
		select {
		case <-timer.C:
			for _, v := range healths {
				if v.HealthNextTime.Before(time.Now()) {
					v.HealthNextTime = time.Now().Add(time.Duration(v.HealthCheckInterval) * time.Second)
					//check
					go check(v)
					//reset time
					heap.Push(h, v.HealthNextTime.Unix())
				}
			}
		}
	}
}

// work when just one port and many target
func check(t *file.Health) {
	arr := strings.Split(t.HealthCheckTarget, ",")
	var err error
	var rs *http.Response
	for _, v := range arr {
		if t.HealthCheckType == "tcp" {
<<<<<<< HEAD
			var c net.Conn
			c, err = net.DialTimeout("tcp", v, time.Duration(t.HealthCheckTimeout)*time.Second)
			if err == nil {
				c.Close()
			}
=======
			_, err = net.DialTimeout("tcp", v, time.Duration(t.HealthCheckTimeout)*time.Second)
>>>>>>> 89df3842
		} else {
			client := &http.Client{}
			client.Timeout = time.Duration(t.HealthCheckTimeout) * time.Second
			rs, err = client.Get("http://" + v + t.HttpHealthUrl)
			if err == nil && rs.StatusCode != 200 {
				err = errors.New("status code is not match")
			}
		}
		t.Lock()
		if err != nil {
			t.HealthMap[v] += 1
		} else if t.HealthMap[v] >= t.HealthMaxFail {
			//send recovery add
			serverConn.SendHealthInfo(v, "1")
			t.HealthMap[v] = 0
		}

		if t.HealthMap[v] > 0 && t.HealthMap[v]%t.HealthMaxFail == 0 {
			//send fail remove
			serverConn.SendHealthInfo(v, "0")
		}
		t.Unlock()
	}
}<|MERGE_RESOLUTION|>--- conflicted
+++ resolved
@@ -7,17 +7,10 @@
 	"strings"
 	"time"
 
-<<<<<<< HEAD
-	"github.com/cnlh/nps/lib/conn"
-	"github.com/cnlh/nps/lib/file"
-	"github.com/cnlh/nps/lib/sheap"
-	"github.com/cnlh/nps/vender/github.com/astaxie/beego/logs"
-=======
 	"github.com/astaxie/beego/logs"
 	"github.com/cnlh/nps/lib/conn"
 	"github.com/cnlh/nps/lib/file"
 	"github.com/cnlh/nps/lib/sheap"
->>>>>>> 89df3842
 	"github.com/pkg/errors"
 )
 
@@ -78,15 +71,11 @@
 	var rs *http.Response
 	for _, v := range arr {
 		if t.HealthCheckType == "tcp" {
-<<<<<<< HEAD
 			var c net.Conn
 			c, err = net.DialTimeout("tcp", v, time.Duration(t.HealthCheckTimeout)*time.Second)
 			if err == nil {
 				c.Close()
 			}
-=======
-			_, err = net.DialTimeout("tcp", v, time.Duration(t.HealthCheckTimeout)*time.Second)
->>>>>>> 89df3842
 		} else {
 			client := &http.Client{}
 			client.Timeout = time.Duration(t.HealthCheckTimeout) * time.Second
